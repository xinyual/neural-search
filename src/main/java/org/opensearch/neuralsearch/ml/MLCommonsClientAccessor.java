/*
 * Copyright OpenSearch Contributors
 * SPDX-License-Identifier: Apache-2.0
 */

package org.opensearch.neuralsearch.ml;

import java.util.ArrayList;
import java.util.Arrays;
import java.util.List;
import java.util.Map;
import java.util.stream.Collectors;

import lombok.NonNull;
import lombok.RequiredArgsConstructor;
import lombok.extern.log4j.Log4j2;

import org.opensearch.core.action.ActionListener;
import org.opensearch.core.common.util.CollectionUtils;
import org.opensearch.ml.client.MachineLearningNodeClient;
import org.opensearch.ml.common.FunctionName;
import org.opensearch.ml.common.dataset.MLInputDataset;
import org.opensearch.ml.common.dataset.TextDocsInputDataSet;
import org.opensearch.ml.common.input.MLInput;
import org.opensearch.ml.common.output.MLOutput;
import org.opensearch.ml.common.output.model.ModelResultFilter;
import org.opensearch.ml.common.output.model.ModelTensor;
import org.opensearch.ml.common.output.model.ModelTensorOutput;
import org.opensearch.ml.common.output.model.ModelTensors;
import org.opensearch.neuralsearch.util.RetryUtil;

/**
 * This class will act as an abstraction on the MLCommons client for accessing the ML Capabilities
 */
@RequiredArgsConstructor
@Log4j2
public class MLCommonsClientAccessor {
    private static final List<String> TARGET_RESPONSE_FILTERS = List.of("sentence_embedding");
    private final MachineLearningNodeClient mlClient;

    /**
     * Wrapper around {@link #inferenceSentences} that expected a single input text and produces a single floating
     * point vector as a response.
     *
     * @param modelId {@link String}
     * @param inputText {@link List} of {@link String} on which inference needs to happen
     * @param listener {@link ActionListener} which will be called when prediction is completed or errored out
     */
    public void inferenceSentence(
            @NonNull final String modelId,
            @NonNull final String inputText,
            @NonNull final ActionListener<List<Float>> listener
    ) {
        inferenceSentences(TARGET_RESPONSE_FILTERS, modelId, List.of(inputText), ActionListener.wrap(response -> {
            if (response.size() != 1) {
                listener.onFailure(
                        new IllegalStateException(
                                "Unexpected number of vectors produced. Expected 1 vector to be returned, but got [" + response.size() + "]"
                        )
                );
                return;
            }

            listener.onResponse(response.get(0));
        }, listener::onFailure));
    }

    /**
     * Abstraction to call predict function of api of MLClient with default targetResponse filters. It uses the
     * custom model provided as modelId and run the {@link FunctionName#TEXT_EMBEDDING}. The return will be sent
     * using the actionListener which will have a {@link List} of {@link List} of {@link Float} in the order of
     * inputText. We are not making this function generic enough to take any function or TaskType as currently we
     * need to run only TextEmbedding tasks only.
     *
     * @param modelId {@link String}
     * @param inputText {@link List} of {@link String} on which inference needs to happen
     * @param listener {@link ActionListener} which will be called when prediction is completed or errored out
     */
    public void inferenceSentences(
            @NonNull final String modelId,
            @NonNull final List<String> inputText,
            @NonNull final ActionListener<List<List<Float>>> listener
    ) {
        inferenceSentences(TARGET_RESPONSE_FILTERS, modelId, inputText, listener);
    }

    /**
     * Abstraction to call predict function of api of MLClient with provided targetResponse filters. It uses the
     * custom model provided as modelId and run the {@link FunctionName#TEXT_EMBEDDING}. The return will be sent
     * using the actionListener which will have a {@link List} of {@link List} of {@link Float} in the order of
     * inputText. We are not making this function generic enough to take any function or TaskType as currently we
     * need to run only TextEmbedding tasks only.
     *
     * @param targetResponseFilters {@link List} of {@link String} which filters out the responses
     * @param modelId {@link String}
     * @param inputText {@link List} of {@link String} on which inference needs to happen
     * @param listener {@link ActionListener} which will be called when prediction is completed or errored out.
     */
    public void inferenceSentences(
            @NonNull final List<String> targetResponseFilters,
            @NonNull final String modelId,
            @NonNull final List<String> inputText,
            @NonNull final ActionListener<List<List<Float>>> listener
    ) {
        retryableInferenceSentencesWithVectorResult(targetResponseFilters, modelId, inputText, 0, listener);
    }

    public void inferenceSentencesWithMapResult(
<<<<<<< HEAD
        @NonNull final String modelId,
        @NonNull final List<String> inputText,
        @NonNull final ActionListener<List<Map<String, ?>>> listener) {
=======
            @NonNull final String modelId,
            @NonNull final List<String> inputText,
            @NonNull final ActionListener<List<Map<String, ?>>> listener) {
>>>>>>> 5811d273
        retryableInferenceSentencesWithMapResult(modelId, inputText, 0, listener);
    }

    private void retryableInferenceSentencesWithMapResult(
<<<<<<< HEAD
        final String modelId,
        final List<String> inputText,
        final int retryTime,
        final ActionListener<List<Map<String, ?>>> listener
=======
            final String modelId,
            final List<String> inputText,
            final int retryTime,
            final ActionListener<List<Map<String, ?>>> listener
>>>>>>> 5811d273
    ) {
        MLInput mlInput = createMLInput(null, inputText);
        mlClient.predict(modelId, mlInput, ActionListener.wrap(mlOutput -> {
            final List<Map<String, ?>> result = buildMapResultFromResponse(mlOutput);
            log.debug("Inference Response for input sentence {} is : {} ", inputText, result);
            listener.onResponse(result);
        }, e -> {
            if (RetryUtil.shouldRetry(e, retryTime)) {
                final int retryTimeAdd = retryTime + 1;
                retryableInferenceSentencesWithMapResult(modelId, inputText, retryTimeAdd, listener);
            } else {
                listener.onFailure(e);
            }
        }));
    }

    private void retryableInferenceSentencesWithVectorResult(
            final List<String> targetResponseFilters,
            final String modelId,
            final List<String> inputText,
            final int retryTime,
            final ActionListener<List<List<Float>>> listener
    ) {
        MLInput mlInput = createMLInput(targetResponseFilters, inputText);
        mlClient.predict(modelId, mlInput, ActionListener.wrap(mlOutput -> {
            final List<List<Float>> vector = buildVectorFromResponse(mlOutput);
            log.debug("Inference Response for input sentence {} is : {} ", inputText, vector);
            listener.onResponse(vector);
        }, e -> {
            if (RetryUtil.shouldRetry(e, retryTime)) {
                final int retryTimeAdd = retryTime + 1;
                retryableInferenceSentencesWithVectorResult(targetResponseFilters, modelId, inputText, retryTimeAdd, listener);
            } else {
                listener.onFailure(e);
            }
        }));
    }

    private MLInput createMLInput(final List<String> targetResponseFilters, List<String> inputText) {
        final ModelResultFilter modelResultFilter = new ModelResultFilter(false, true, targetResponseFilters, null);
        final MLInputDataset inputDataset = new TextDocsInputDataSet(inputText, modelResultFilter);
        return new MLInput(FunctionName.TEXT_EMBEDDING, null, inputDataset);
    }

    private List<List<Float>> buildVectorFromResponse(MLOutput mlOutput) {
        final List<List<Float>> vector = new ArrayList<>();
        final ModelTensorOutput modelTensorOutput = (ModelTensorOutput) mlOutput;
        final List<ModelTensors> tensorOutputList = modelTensorOutput.getMlModelOutputs();
        for (final ModelTensors tensors : tensorOutputList) {
            final List<ModelTensor> tensorsList = tensors.getMlModelTensors();
            for (final ModelTensor tensor : tensorsList) {
                vector.add(Arrays.stream(tensor.getData()).map(value -> (Float) value).collect(Collectors.toList()));
            }
        }
        return vector;
    }

    private List<Map<String, ?> > buildMapResultFromResponse(MLOutput mlOutput) {
        final ModelTensorOutput modelTensorOutput = (ModelTensorOutput) mlOutput;
        final List<ModelTensors> tensorOutputList = modelTensorOutput.getMlModelOutputs();
        if (CollectionUtils.isEmpty(tensorOutputList) || CollectionUtils.isEmpty(tensorOutputList.get(0).getMlModelTensors())) {
            throw new IllegalStateException(
                    "Empty model result produced. Expected 1 tensor output and 1 model tensor, but got [0]"
            );
        }
        List<Map<String, ?> > resultMaps = new ArrayList<>();
        for (ModelTensors tensors: tensorOutputList)
        {
            List<ModelTensor> tensorList = tensors.getMlModelTensors();
            for (ModelTensor tensor: tensorList)
            {
                resultMaps.add(tensor.getDataAsMap());
            }
        }
        return resultMaps;
    }

}<|MERGE_RESOLUTION|>--- conflicted
+++ resolved
@@ -106,30 +106,17 @@
     }
 
     public void inferenceSentencesWithMapResult(
-<<<<<<< HEAD
         @NonNull final String modelId,
         @NonNull final List<String> inputText,
         @NonNull final ActionListener<List<Map<String, ?>>> listener) {
-=======
-            @NonNull final String modelId,
-            @NonNull final List<String> inputText,
-            @NonNull final ActionListener<List<Map<String, ?>>> listener) {
->>>>>>> 5811d273
         retryableInferenceSentencesWithMapResult(modelId, inputText, 0, listener);
     }
 
     private void retryableInferenceSentencesWithMapResult(
-<<<<<<< HEAD
         final String modelId,
         final List<String> inputText,
         final int retryTime,
         final ActionListener<List<Map<String, ?>>> listener
-=======
-            final String modelId,
-            final List<String> inputText,
-            final int retryTime,
-            final ActionListener<List<Map<String, ?>>> listener
->>>>>>> 5811d273
     ) {
         MLInput mlInput = createMLInput(null, inputText);
         mlClient.predict(modelId, mlInput, ActionListener.wrap(mlOutput -> {
